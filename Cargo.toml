[workspace]
members = ["xtask", "examples/lib"]

[package]
name = "cargo-sync-rdme"
version = "0.4.2"
edition = "2021"
rust-version = "1.81.0"
description = "Cargo subcommand to synchronize README with crate documentation"
readme = "README.md"
repository = "https://github.com/gifnksm/cargo-sync-rdme"
license = "MIT OR Apache-2.0"
keywords = []
categories = []

# See more keys and their definitions at https://doc.rust-lang.org/cargo/reference/manifest.html
[features]
default = ["vcs-git"]
vcs-git = ["dep:git2"]
vendored-libgit2 = ["git2?/vendored-libgit2"]

[package.metadata.cargo-sync-rdme]
extra-targets = "./docs/configuration.md"

[package.metadata.cargo-sync-rdme.badge]
style = "flat-square"

[package.metadata.cargo-sync-rdme.badge.badges]
maintenance = true
license = { link = "#license" }
crates-io = true
docs-rs = true
rust-version = true
github-actions = { workflows = ["ci.yml"] }
codecov = true

[package.metadata.cargo-sync-rdme.badge.badges-maintenance]
maintenance = true
[package.metadata.cargo-sync-rdme.badge.badges-license]
license = true
[package.metadata.cargo-sync-rdme.badge.badges-crates-io]
crates-io = true
[package.metadata.cargo-sync-rdme.badge.badges-docs-rs]
docs-rs = true
[package.metadata.cargo-sync-rdme.badge.badges-rust-version]
rust-version = true
[package.metadata.cargo-sync-rdme.badge.badges-github-actions]
github-actions = true
[package.metadata.cargo-sync-rdme.badge.badges-codecov]
codecov = true

[package.metadata.binstall]
pkg-url = "{ repo }/releases/download/v{ version }/{ name }-v{ version }-{ target }.{ archive-format }"
bin-dir = "{ bin }{ binary-ext }"
pkg-fmt = "tgz"

[dependencies]
cargo_metadata = "0.19.2"
clap = { version = "4.5.35", features = ["derive"] }
console = "0.15.11"
git2 = { version = "0.20.1", default-features = false, optional = true }
miette = { version = "7.5.0", features = ["fancy"] }
<<<<<<< HEAD
once_cell = "1.21.3"
pulldown-cmark = "0.13.0"
pulldown-cmark-to-cmark = "20.0.1"
=======
once_cell = "1.21.1"
pulldown-cmark = "0.12.2"
pulldown-cmark-to-cmark = "21.0.0"
>>>>>>> 423c4d37
rustdoc-types = "0.38.0"
serde = { version = "1.0.219", features = ["derive"] }
serde_json = "1.0.140"
serde_yaml = "0.9.34"
similar = { version = "2.7.0", features = ["inline", "unicode"] }
tempfile = "3.19.1"
thiserror = "2.0.12"
toml = "0.5.11"
tracing = "0.1.41"
tracing-subscriber = { version = "0.3.19", features = ["env-filter"] }
url = "2.5.4"
void = "1.0.2"

[build-dependencies]

[profile.dev]

[profile.release]
strip = true

[badges]
maintenance = { status = "actively-developed" }

[dev-dependencies]
indoc = "2.0.6"<|MERGE_RESOLUTION|>--- conflicted
+++ resolved
@@ -60,15 +60,9 @@
 console = "0.15.11"
 git2 = { version = "0.20.1", default-features = false, optional = true }
 miette = { version = "7.5.0", features = ["fancy"] }
-<<<<<<< HEAD
 once_cell = "1.21.3"
 pulldown-cmark = "0.13.0"
-pulldown-cmark-to-cmark = "20.0.1"
-=======
-once_cell = "1.21.1"
-pulldown-cmark = "0.12.2"
 pulldown-cmark-to-cmark = "21.0.0"
->>>>>>> 423c4d37
 rustdoc-types = "0.38.0"
 serde = { version = "1.0.219", features = ["derive"] }
 serde_json = "1.0.140"
