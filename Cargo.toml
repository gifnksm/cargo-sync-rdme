[workspace]
members = ["xtask", "examples/lib"]

[package]
name = "cargo-sync-rdme"
version = "0.3.6"
edition = "2021"
rust-version = "1.74.0"
description = "Cargo subcommand to synchronize README with crate documentation"
readme = "README.md"
repository = "https://github.com/gifnksm/cargo-sync-rdme"
license = "MIT OR Apache-2.0"
keywords = []
categories = []

# See more keys and their definitions at https://doc.rust-lang.org/cargo/reference/manifest.html
[features]
default = ["vcs-git"]
vcs-git = ["dep:git2"]
vendored-libgit2 = ["git2?/vendored-libgit2"]

[package.metadata.cargo-sync-rdme]
extra-targets = "./docs/configuration.md"

[package.metadata.cargo-sync-rdme.badge]
style = "flat-square"

[package.metadata.cargo-sync-rdme.badge.badges]
maintenance = true
license = { link = "#license" }
crates-io = true
docs-rs = true
rust-version = true
github-actions = { workflows = ["ci.yml"] }
codecov = true

[package.metadata.cargo-sync-rdme.badge.badges-maintenance]
maintenance = true
[package.metadata.cargo-sync-rdme.badge.badges-license]
license = true
[package.metadata.cargo-sync-rdme.badge.badges-crates-io]
crates-io = true
[package.metadata.cargo-sync-rdme.badge.badges-docs-rs]
docs-rs = true
[package.metadata.cargo-sync-rdme.badge.badges-rust-version]
rust-version = true
[package.metadata.cargo-sync-rdme.badge.badges-github-actions]
github-actions = true
[package.metadata.cargo-sync-rdme.badge.badges-codecov]
codecov = true

[package.metadata.binstall]
pkg-url = "{ repo }/releases/download/v{ version }/{ name }-v{ version }-{ target }.{ archive-format }"
bin-dir = "{ bin }{ binary-ext }"
pkg-fmt = "tgz"

[dependencies]
cargo_metadata = "0.18.1"
clap = { version = "4.5.16", features = ["derive"] }
console = "0.15.8"
git2 = { version = "0.19.0", default-features = false, optional = true }
miette = { version = "7.2.0", features = ["fancy"] }
once_cell = "1.19.0"
<<<<<<< HEAD
pulldown-cmark = "0.12.0"
pulldown-cmark-to-cmark = "15.0.1"
=======
pulldown-cmark = "0.11.2"
pulldown-cmark-to-cmark = "16.0.1"
>>>>>>> a41b0540
rustdoc-types = "0.29.1"
serde = { version = "1.0.209", features = ["derive"] }
serde_json = "1.0.127"
serde_yaml = "0.9.34"
similar = { version = "2.6.0", features = ["inline", "unicode"] }
tempfile = "3.12.0"
thiserror = "1.0.63"
toml = "0.5.11"
tracing = "0.1.40"
tracing-subscriber = { version = "0.3.18", features = ["env-filter"] }
url = "2.5.2"
void = "1.0.2"

[build-dependencies]

[profile.dev]

[profile.release]
strip = true

[badges]
maintenance = { status = "actively-developed" }

[dev-dependencies]
indoc = "2.0.5"<|MERGE_RESOLUTION|>--- conflicted
+++ resolved
@@ -61,13 +61,8 @@
 git2 = { version = "0.19.0", default-features = false, optional = true }
 miette = { version = "7.2.0", features = ["fancy"] }
 once_cell = "1.19.0"
-<<<<<<< HEAD
 pulldown-cmark = "0.12.0"
-pulldown-cmark-to-cmark = "15.0.1"
-=======
-pulldown-cmark = "0.11.2"
 pulldown-cmark-to-cmark = "16.0.1"
->>>>>>> a41b0540
 rustdoc-types = "0.29.1"
 serde = { version = "1.0.209", features = ["derive"] }
 serde_json = "1.0.127"
