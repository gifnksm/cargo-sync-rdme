--- conflicted
+++ resolved
@@ -64,13 +64,8 @@
 pulldown-cmark = "0.11.0"
 pulldown-cmark-to-cmark = "15.0.1"
 rustdoc-types = "0.29.1"
-<<<<<<< HEAD
 serde = { version = "1.0.209", features = ["derive"] }
-serde_json = "1.0.125"
-=======
-serde = { version = "1.0.208", features = ["derive"] }
 serde_json = "1.0.127"
->>>>>>> bbb30e00
 serde_yaml = "0.9.34"
 similar = { version = "2.6.0", features = ["inline", "unicode"] }
 tempfile = "3.12.0"
